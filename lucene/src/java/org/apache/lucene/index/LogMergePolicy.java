--- conflicted
+++ resolved
@@ -378,11 +378,8 @@
       return null;
     }
 
-<<<<<<< HEAD
-=======
     // TODO: handle non-contiguous merge case differently?
-    
->>>>>>> 26f104d3
+
     // Find the newest (rightmost) segment that needs to
     // be optimized (other segments may have been flushed
     // since optimize started):
@@ -484,7 +481,7 @@
     SegmentInfo info;
     float level;
     int index;
-    
+
     public SegmentInfoAndLevel(SegmentInfo info, float level, int index) {
       this.info = info;
       this.level = level;
