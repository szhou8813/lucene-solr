--- conflicted
+++ resolved
@@ -35,14 +35,14 @@
 /**
  * Information about a segment such as it's name, directory, and files related
  * to the segment.
- * 
+ *
  * @lucene.experimental
  */
 public final class SegmentInfo {
 
   static final int NO = -1;          // e.g. no norms; no deletes;
   static final int YES = 1;          // e.g. have norms; have deletes;
-  static final int WITHOUT_GEN = 0;  // a file name that has no GEN in it. 
+  static final int WITHOUT_GEN = 0;  // a file name that has no GEN in it.
 
   public String name;				  // unique name in dir
   public int docCount;				  // number of docs in seg
@@ -54,16 +54,16 @@
    * - YES or higher if there are deletes at generation N
    */
   private long delGen;
-  
+
   /*
    * Current generation of each field's norm file. If this array is null,
    * means no separate norms. If this array is not null, its values mean:
    * - NO says this field has no separate norms
    * >= YES says this field has separate norms with the specified generation
    */
-  private long[] normGen;                         
-
-  private boolean isCompoundFile;         
+  private long[] normGen;
+
+  private boolean isCompoundFile;
 
   private List<String> files;                     // cached list of files that this segment uses
                                                   // in the Directory
@@ -80,19 +80,6 @@
 
   private boolean hasProx;                        // True if this segment has any fields with omitTermFreqAndPositions==false
 
-<<<<<<< HEAD
-  private long minSequenceID = -1;
-  private long maxSequenceID = -1;
-
-  private Map<String,String> diagnostics;
-
-  public SegmentInfo(String name, int docCount, Directory dir, boolean isCompoundFile, boolean hasProx, Codec codec) {
-    this(name, docCount, dir, isCompoundFile, -1, null, false, hasProx, codec);
-  }
-  
-  private SegmentInfo(String name, int docCount, Directory dir, boolean isCompoundFile, int docStoreOffset, 
-                            String docStoreSegment, boolean docStoreIsCompoundFile, boolean hasProx, Codec codec) {
-=======
   private boolean hasVectors;                     // True if this segment wrote term vectors
 
   private SegmentCodecs segmentCodecs;
@@ -101,26 +88,16 @@
 
   public SegmentInfo(String name, int docCount, Directory dir, boolean isCompoundFile,
                      boolean hasProx, SegmentCodecs segmentCodecs, boolean hasVectors) {
->>>>>>> e18dcbf1
     this.name = name;
     this.docCount = docCount;
     this.dir = dir;
     delGen = NO;
     this.isCompoundFile = isCompoundFile;
-<<<<<<< HEAD
-=======
     this.docStoreOffset = -1;
->>>>>>> e18dcbf1
     this.hasProx = hasProx;
     this.segmentCodecs = segmentCodecs;
     this.hasVectors = hasVectors;
     delCount = 0;
-<<<<<<< HEAD
-    this.docStoreOffset = docStoreOffset;
-    this.docStoreIsCompoundFile = docStoreIsCompoundFile;
-    this.docStoreSegment = docStoreSegment;
-=======
->>>>>>> e18dcbf1
   }
 
   /**
@@ -144,12 +121,7 @@
     }
     isCompoundFile = src.isCompoundFile;
     delCount = src.delCount;
-<<<<<<< HEAD
-    codec = src.codec;
-    minSequenceID = src.minSequenceID;
-=======
     segmentCodecs = src.segmentCodecs;
->>>>>>> e18dcbf1
   }
 
   void setDiagnostics(Map<String, String> diagnostics) {
@@ -158,24 +130,6 @@
 
   public Map<String, String> getDiagnostics() {
     return diagnostics;
-  }
-  
-  public long getMinSequenceID() {
-    return this.minSequenceID;
-  }
-  
-  //nocommit - constructor?
-  public void setMinSequenceID(long minID) {
-    this.minSequenceID = minID;
-  }
-  
-  public long getMaxSequenceID() {
-    return this.maxSequenceID;
-  }
-  
-  //nocommit - constructor?
-  public void setMaxSequenceID(long maxID) {
-    this.maxSequenceID = maxID;
   }
 
   /**
@@ -223,7 +177,7 @@
     assert delCount <= docCount;
 
     hasProx = input.readByte() == YES;
-    
+
     // System.out.println(Thread.currentThread().getName() + ": si.read hasProx=" + hasProx + " seg=" + name);
     segmentCodecs = new SegmentCodecs(codecs);
     if (format <= DefaultSegmentInfosWriter.FORMAT_4_0) {
@@ -234,7 +188,7 @@
       segmentCodecs.codecs = new Codec[] { codecs.lookup("PreFlex")};
     }
     diagnostics = input.readStringStringMap();
-    
+
     if (format <= DefaultSegmentInfosWriter.FORMAT_HAS_VECTORS) {
       hasVectors = input.readByte() == 1;
     } else {
@@ -265,7 +219,7 @@
       }
     }
   }
-  
+
   /** Returns total size in bytes of all of files used by
    *  this segment. */
   public long sizeInBytes(boolean includeDocStores) throws IOException {
@@ -341,7 +295,7 @@
       // against this segment
       return null;
     } else {
-      return IndexFileNames.fileNameFromGeneration(name, IndexFileNames.DELETES_EXTENSION, delGen); 
+      return IndexFileNames.fileNameFromGeneration(name, IndexFileNames.DELETES_EXTENSION, delGen);
     }
   }
 
@@ -402,7 +356,7 @@
     if (hasSeparateNorms(number)) {
       return IndexFileNames.fileNameFromGeneration(name, "s" + number, normGen[number]);
     } else {
-      // single file for all norms 
+      // single file for all norms
       return IndexFileNames.fileNameFromGeneration(name, IndexFileNames.NORMS_EXTENSION, WITHOUT_GEN);
     }
   }
@@ -439,35 +393,28 @@
   public int getDocStoreOffset() {
     return docStoreOffset;
   }
-  
+
   @Deprecated
   public boolean getDocStoreIsCompoundFile() {
     return docStoreIsCompoundFile;
   }
-  
+
   @Deprecated
   public String getDocStoreSegment() {
     return docStoreSegment;
   }
-<<<<<<< HEAD
-=======
-  
-  public void setDocStoreSegment(String segment) {
-    docStoreSegment = segment;
-  }
-  
+
+  @Deprecated
   void setDocStoreOffset(int offset) {
     docStoreOffset = offset;
     clearFiles();
   }
->>>>>>> e18dcbf1
 
   @Deprecated
   public void setDocStoreSegment(String docStoreSegment) {
     this.docStoreSegment = docStoreSegment;
-    clearFiles();
-  }
-  
+  }
+
   /** Save this segment's info. */
   public void write(IndexOutput output)
     throws IOException {
@@ -491,7 +438,7 @@
         output.writeLong(fieldNormGen);
       }
     }
-    
+
     output.writeByte((byte) (isCompoundFile ? YES : NO));
     output.writeInt(delCount);
     output.writeByte((byte) (hasProx ? 1:0));
@@ -539,9 +486,9 @@
       // Already cached:
       return files;
     }
-    
+
     Set<String> fileSet = new HashSet<String>();
-    
+
     boolean useCompoundFile = getUseCompoundFile();
 
     if (useCompoundFile) {
@@ -575,7 +522,7 @@
         fileSet.add(IndexFileNames.segmentFileName(name, "", IndexFileNames.VECTORS_INDEX_EXTENSION));
         fileSet.add(IndexFileNames.segmentFileName(name, "", IndexFileNames.VECTORS_DOCUMENTS_EXTENSION));
         fileSet.add(IndexFileNames.segmentFileName(name, "", IndexFileNames.VECTORS_FIELDS_EXTENSION));
-      }      
+      }
     }
 
     String delFileName = IndexFileNames.fileNameFromGeneration(name, IndexFileNames.DELETES_EXTENSION, delGen);
@@ -612,7 +559,7 @@
   }
 
   /** Used for debugging.  Format may suddenly change.
-   * 
+   *
    *  <p>Current format looks like
    *  <code>_a:c45/4->_1</code>, which means the segment's
    *  name is <code>_a</code>; it's using compound file
@@ -642,7 +589,7 @@
     if (delCount != 0) {
       s.append('/').append(delCount);
     }
-    
+
     if (docStoreOffset != -1) {
       s.append("->").append(docStoreSegment);
       if (docStoreIsCompoundFile) {
