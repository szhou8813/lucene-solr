--- conflicted
+++ resolved
@@ -50,14 +50,8 @@
         boolean isClose = false;
         StackTraceElement[] trace = new Exception().getStackTrace();
         for (int i = 0; i < trace.length; i++) {
-<<<<<<< HEAD
           if ("flush".equals(trace[i].getMethodName())) {
-            hitExc = true;
-            throw new IOException("now failing during flush");
-=======
-          if ("doFlush".equals(trace[i].getMethodName())) {
             isDoFlush = true;
->>>>>>> e18dcbf1
           }
           if ("close".equals(trace[i].getMethodName())) {
             isClose = true;
