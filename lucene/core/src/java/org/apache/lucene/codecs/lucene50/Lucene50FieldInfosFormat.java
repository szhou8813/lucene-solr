package org.apache.lucene.codecs.lucene50;

/*
 * Licensed to the Apache Software Foundation (ASF) under one or more
 * contributor license agreements.  See the NOTICE file distributed with
 * this work for additional information regarding copyright ownership.
 * The ASF licenses this file to You under the Apache License, Version 2.0
 * (the "License"); you may not use this file except in compliance with
 * the License.  You may obtain a copy of the License at
 *
 *     http://www.apache.org/licenses/LICENSE-2.0
 *
 * Unless required by applicable law or agreed to in writing, software
 * distributed under the License is distributed on an "AS IS" BASIS,
 * WITHOUT WARRANTIES OR CONDITIONS OF ANY KIND, either express or implied.
 * See the License for the specific language governing permissions and
 * limitations under the License.
 */

import java.io.IOException;
import java.util.Collections;
import java.util.Map;

import org.apache.lucene.codecs.CodecUtil;
import org.apache.lucene.codecs.DocValuesFormat;
import org.apache.lucene.codecs.FieldInfosFormat;
import org.apache.lucene.index.CorruptIndexException;
import org.apache.lucene.index.FieldInfo;
import org.apache.lucene.index.FieldInfos;
import org.apache.lucene.index.IndexFileNames;
import org.apache.lucene.index.SegmentInfo;
import org.apache.lucene.index.FieldInfo.DocValuesType;
import org.apache.lucene.index.FieldInfo.IndexOptions;
import org.apache.lucene.store.ChecksumIndexInput;
import org.apache.lucene.store.DataOutput;
import org.apache.lucene.store.Directory;
import org.apache.lucene.store.IOContext;
import org.apache.lucene.store.IndexInput;
import org.apache.lucene.store.IndexOutput;

/**
 * Lucene 5.0 Field Infos format.
 * <p>
 * <p>Field names are stored in the field info file, with suffix <tt>.fnm</tt>.</p>
 * <p>FieldInfos (.fnm) --&gt; Header,FieldsCount, &lt;FieldName,FieldNumber,
 * FieldBits,DocValuesBits,DocValuesGen,Attributes&gt; <sup>FieldsCount</sup>,Footer</p>
 * <p>Data types:
 * <ul>
 *   <li>Header --&gt; {@link CodecUtil#checkIndexHeader IndexHeader}</li>
 *   <li>FieldsCount --&gt; {@link DataOutput#writeVInt VInt}</li>
 *   <li>FieldName --&gt; {@link DataOutput#writeString String}</li>
 *   <li>FieldBits, IndexOptions, DocValuesBits --&gt; {@link DataOutput#writeByte Byte}</li>
 *   <li>FieldNumber --&gt; {@link DataOutput#writeInt VInt}</li>
 *   <li>Attributes --&gt; {@link DataOutput#writeStringStringMap Map&lt;String,String&gt;}</li>
 *   <li>DocValuesGen --&gt; {@link DataOutput#writeLong(long) Int64}</li>
 *   <li>Footer --&gt; {@link CodecUtil#writeFooter CodecFooter}</li>
 * </ul>
 * </p>
 * Field Descriptions:
 * <ul>
 *   <li>FieldsCount: the number of fields in this file.</li>
 *   <li>FieldName: name of the field as a UTF-8 String.</li>
 *   <li>FieldNumber: the field's number. Note that unlike previous versions of
 *       Lucene, the fields are not numbered implicitly by their order in the
 *       file, instead explicitly.</li>
 *   <li>FieldBits: a byte containing field options.
 *     <ul>
 *       <li>The low order bit (0x1) is one for fields that have term vectors
 *           stored, and zero for fields without term vectors.</li>
 *       <li>If the second lowest order-bit is set (0x2), norms are omitted for the
 *           indexed field.</li>
 *       <li>If the third lowest-order bit is set (0x4), payloads are stored for the
 *           indexed field.</li>
 *     </ul>
 *   </li>
 *   <li>IndexOptions: a byte containing index options.
 *     <ul>
 *       <li>0: not indexed</li>
 *       <li>1: indexed as DOCS_ONLY</li>
 *       <li>2: indexed as DOCS_AND_FREQS</li>
 *       <li>3: indexed as DOCS_AND_FREQS_AND_POSITIONS</li>
 *       <li>4: indexed as DOCS_AND_FREQS_AND_POSITIONS_AND_OFFSETS</li>
 *     </ul>
 *   </li>
 *   <li>DocValuesBits: a byte containing per-document value types. The type
 *       recorded as two four-bit integers, with the high-order bits representing
 *       <code>norms</code> options, and the low-order bits representing 
 *       {@code DocValues} options. Each four-bit integer can be decoded as such:
 *     <ul>
 *       <li>0: no DocValues for this field.</li>
 *       <li>1: NumericDocValues. ({@link DocValuesType#NUMERIC})</li>
 *       <li>2: BinaryDocValues. ({@code DocValuesType#BINARY})</li>
 *       <li>3: SortedDocValues. ({@code DocValuesType#SORTED})</li>
 *      </ul>
 *   </li>
 *   <li>DocValuesGen is the generation count of the field's DocValues. If this is -1,
 *       there are no DocValues updates to that field. Anything above zero means there 
 *       are updates stored by {@link DocValuesFormat}.</li>
 *   <li>Attributes: a key-value map of codec-private attributes.</li>
 * </ul>
 *
 * @lucene.experimental
 */
public final class Lucene50FieldInfosFormat extends FieldInfosFormat {

  /** Sole constructor. */
  public Lucene50FieldInfosFormat() {
  }
  
  @Override
  public FieldInfos read(Directory directory, SegmentInfo segmentInfo, String segmentSuffix, IOContext context) throws IOException {
    final String fileName = IndexFileNames.segmentFileName(segmentInfo.name, segmentSuffix, EXTENSION);
    try (ChecksumIndexInput input = directory.openChecksumInput(fileName, context)) {
      Throwable priorE = null;
      FieldInfo infos[] = null;
      try {
<<<<<<< HEAD
        CodecUtil.checkIndexHeader(input, Lucene50FieldInfosFormat.CODEC_NAME, 
                                     Lucene50FieldInfosFormat.FORMAT_START, 
                                     Lucene50FieldInfosFormat.FORMAT_CURRENT,
=======
        CodecUtil.checkSegmentHeader(input, CODEC_NAME, 
                                     FORMAT_START, 
                                     FORMAT_CURRENT,
>>>>>>> 6d27591a
                                     segmentInfo.getId(), segmentSuffix);
        
        final int size = input.readVInt(); //read in the size
        infos = new FieldInfo[size];
        
        for (int i = 0; i < size; i++) {
          String name = input.readString();
          final int fieldNumber = input.readVInt();
          if (fieldNumber < 0) {
            throw new CorruptIndexException("invalid field number for field: " + name + ", fieldNumber=" + fieldNumber, input);
          }
          byte bits = input.readByte();
          boolean storeTermVector = (bits & STORE_TERMVECTOR) != 0;
          boolean omitNorms = (bits & OMIT_NORMS) != 0;
          boolean storePayloads = (bits & STORE_PAYLOADS) != 0;

          final IndexOptions indexOptions = getIndexOptions(input, input.readByte());
          
          // DV Types are packed in one byte
          final DocValuesType docValuesType = getDocValuesType(input, input.readByte());
          final long dvGen = input.readLong();
          final Map<String,String> attributes = input.readStringStringMap();
          try {
            infos[i] = new FieldInfo(name, fieldNumber, storeTermVector, omitNorms, storePayloads, 
                                     indexOptions, docValuesType, dvGen, Collections.unmodifiableMap(attributes));
            infos[i].checkConsistency();
          } catch (IllegalStateException e) {
            throw new CorruptIndexException("invalid fieldinfo for field: " + name + ", fieldNumber=" + fieldNumber, input, e);
          }
        }
      } catch (Throwable exception) {
        priorE = exception;
      } finally {
        CodecUtil.checkFooter(input, priorE);
      }
      return new FieldInfos(infos);
    }
  }
  
  static {
    // We "mirror" DocValues enum values with the constants below; let's try to ensure if we add a new DocValuesType while this format is
    // still used for writing, we remember to fix this encoding:
    assert DocValuesType.values().length == 5;
  }

  private static byte docValuesByte(DocValuesType type) {
    if (type == null) {
      return 0;
    } else {
      switch(type) {
      case NUMERIC:
        return 1;
      case BINARY:
        return 2;
      case SORTED:
        return 3;
      case SORTED_SET:
        return 4;
      case SORTED_NUMERIC:
        return 5;
      default:
        // BUG
        throw new AssertionError("unhandled DocValuesType: " + type);
      }
    }
  }

  private static DocValuesType getDocValuesType(IndexInput input, byte b) throws IOException {
    switch(b) {
    case 0:
      return null;
    case 1:
      return DocValuesType.NUMERIC;
    case 2:
      return DocValuesType.BINARY;
    case 3:
      return DocValuesType.SORTED;
    case 4:
      return DocValuesType.SORTED_SET;
    case 5:
      return DocValuesType.SORTED_NUMERIC;
    default:
      throw new CorruptIndexException("invalid docvalues byte: " + b, input);
    }
  }

  static {
    // We "mirror" IndexOptions enum values with the constants below; let's try to ensure if we add a new IndexOption while this format is
    // still used for writing, we remember to fix this encoding:
    assert IndexOptions.values().length == 4;
  }

  private static byte indexOptionsByte(IndexOptions indexOptions) {
    if (indexOptions == null) {
      return 0;
    } else {
      switch (indexOptions) {
      case DOCS_ONLY:
        return 1;
      case DOCS_AND_FREQS:
        return 2;
      case DOCS_AND_FREQS_AND_POSITIONS:
        return 3;
      case DOCS_AND_FREQS_AND_POSITIONS_AND_OFFSETS:
        return 4;
      default:
        // BUG:
        throw new AssertionError("unhandled IndexOptions: " + indexOptions);
      }
    }
  }
  
  private static IndexOptions getIndexOptions(IndexInput input, byte b) throws IOException {
    switch (b) {
    case 0:
      return null;
    case 1:
      return IndexOptions.DOCS_ONLY;
    case 2:
      return IndexOptions.DOCS_AND_FREQS;
    case 3:
      return IndexOptions.DOCS_AND_FREQS_AND_POSITIONS;
    case 4:
      return IndexOptions.DOCS_AND_FREQS_AND_POSITIONS_AND_OFFSETS;
    default:
      // BUG
      throw new CorruptIndexException("invalid IndexOptions byte: " + b, input);
    }
  }

  @Override
  public void write(Directory directory, SegmentInfo segmentInfo, String segmentSuffix, FieldInfos infos, IOContext context) throws IOException {
    final String fileName = IndexFileNames.segmentFileName(segmentInfo.name, segmentSuffix, EXTENSION);
    try (IndexOutput output = directory.createOutput(fileName, context)) {
<<<<<<< HEAD
      CodecUtil.writeIndexHeader(output, Lucene50FieldInfosFormat.CODEC_NAME, Lucene50FieldInfosFormat.FORMAT_CURRENT, segmentInfo.getId(), segmentSuffix);
=======
      CodecUtil.writeSegmentHeader(output, CODEC_NAME, FORMAT_CURRENT, segmentInfo.getId(), segmentSuffix);
>>>>>>> 6d27591a
      output.writeVInt(infos.size());
      for (FieldInfo fi : infos) {
        fi.checkConsistency();

        output.writeString(fi.name);
        output.writeVInt(fi.number);

        byte bits = 0x0;
        if (fi.hasVectors()) bits |= STORE_TERMVECTOR;
        if (fi.omitsNorms()) bits |= OMIT_NORMS;
        if (fi.hasPayloads()) bits |= STORE_PAYLOADS;
        output.writeByte(bits);

        output.writeByte(indexOptionsByte(fi.getIndexOptions()));

        // pack the DV type and hasNorms in one byte
        output.writeByte(docValuesByte(fi.getDocValuesType()));
        output.writeLong(fi.getDocValuesGen());
        output.writeStringStringMap(fi.attributes());
      }
      CodecUtil.writeFooter(output);
    }
  }
  
  /** Extension of field infos */
  static final String EXTENSION = "fnm";
  
  // Codec header
  static final String CODEC_NAME = "Lucene50FieldInfos";
  static final int FORMAT_START = 0;
  static final int FORMAT_CURRENT = FORMAT_START;
  
  // Field flags
  static final byte STORE_TERMVECTOR = 0x1;
  static final byte OMIT_NORMS = 0x2;
  static final byte STORE_PAYLOADS = 0x4;
}<|MERGE_RESOLUTION|>--- conflicted
+++ resolved
@@ -114,15 +114,9 @@
       Throwable priorE = null;
       FieldInfo infos[] = null;
       try {
-<<<<<<< HEAD
         CodecUtil.checkIndexHeader(input, Lucene50FieldInfosFormat.CODEC_NAME, 
                                      Lucene50FieldInfosFormat.FORMAT_START, 
                                      Lucene50FieldInfosFormat.FORMAT_CURRENT,
-=======
-        CodecUtil.checkSegmentHeader(input, CODEC_NAME, 
-                                     FORMAT_START, 
-                                     FORMAT_CURRENT,
->>>>>>> 6d27591a
                                      segmentInfo.getId(), segmentSuffix);
         
         final int size = input.readVInt(); //read in the size
@@ -257,11 +251,7 @@
   public void write(Directory directory, SegmentInfo segmentInfo, String segmentSuffix, FieldInfos infos, IOContext context) throws IOException {
     final String fileName = IndexFileNames.segmentFileName(segmentInfo.name, segmentSuffix, EXTENSION);
     try (IndexOutput output = directory.createOutput(fileName, context)) {
-<<<<<<< HEAD
       CodecUtil.writeIndexHeader(output, Lucene50FieldInfosFormat.CODEC_NAME, Lucene50FieldInfosFormat.FORMAT_CURRENT, segmentInfo.getId(), segmentSuffix);
-=======
-      CodecUtil.writeSegmentHeader(output, CODEC_NAME, FORMAT_CURRENT, segmentInfo.getId(), segmentSuffix);
->>>>>>> 6d27591a
       output.writeVInt(infos.size());
       for (FieldInfo fi : infos) {
         fi.checkConsistency();
