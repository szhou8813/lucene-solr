/*
 * Licensed to the Apache Software Foundation (ASF) under one or more
 * contributor license agreements.  See the NOTICE file distributed with
 * this work for additional information regarding copyright ownership.
 * The ASF licenses this file to You under the Apache License, Version 2.0
 * (the "License"); you may not use this file except in compliance with
 * the License.  You may obtain a copy of the License at
 *
 *     http://www.apache.org/licenses/LICENSE-2.0
 *
 * Unless required by applicable law or agreed to in writing, software
 * distributed under the License is distributed on an "AS IS" BASIS,
 * WITHOUT WARRANTIES OR CONDITIONS OF ANY KIND, either express or implied.
 * See the License for the specific language governing permissions and
 * limitations under the License.
 */

package org.apache.solr.api;


import java.io.Closeable;
import java.io.IOException;
import java.lang.invoke.MethodHandles;
import java.lang.reflect.InvocationTargetException;
import java.lang.reflect.Method;
import java.lang.reflect.Modifier;
import java.lang.reflect.ParameterizedType;
import java.lang.reflect.Type;
import java.util.ArrayList;
import java.util.Arrays;
import java.util.Collections;
import java.util.HashMap;
import java.util.LinkedHashMap;
import java.util.List;
import java.util.Map;
import java.util.function.Supplier;

import com.fasterxml.jackson.databind.ObjectMapper;
import org.apache.solr.client.solrj.SolrRequest;
import org.apache.solr.common.SolrException;
import org.apache.solr.common.SpecProvider;
import org.apache.solr.common.util.CommandOperation;
import org.apache.solr.common.util.JsonSchemaCreator;
import org.apache.solr.common.util.Utils;
import org.apache.solr.common.util.ValidatingJsonMap;
import org.apache.solr.request.SolrQueryRequest;
import org.apache.solr.response.SolrQueryResponse;
import org.apache.solr.security.AuthorizationContext;
import org.apache.solr.security.PermissionNameProvider;
import org.apache.solr.util.SolrJacksonAnnotationInspector;
import org.slf4j.Logger;
import org.slf4j.LoggerFactory;

/**
 * This class implements an Api just from  an annotated java class
 * The class must have an annotation {@link EndPoint}
 * Each method must have an annotation {@link Command}
 * The methods that implement a command should have the first 2 parameters
 * {@link SolrQueryRequest} and {@link SolrQueryResponse} or it may optionally
 * have a third parameter which could be a java class annotated with jackson annotations.
 * The third parameter is only valid if it is using a json command payload
 */

public class AnnotatedApi extends Api implements PermissionNameProvider , Closeable {
  private static final Logger log = LoggerFactory.getLogger(MethodHandles.lookup().lookupClass());

  public static final String ERR = "Error executing commands :";
  private EndPoint endPoint;
  private final Map<String, Cmd> commands ;
  private final Cmd singletonCommand;
  private final Api fallback;

<<<<<<< HEAD
  @Override
  public void close() throws IOException {
    for (Cmd value : commands.values()) {
      if (value.obj instanceof Closeable) {
        ((Closeable) value.obj).close();
      }
      break;// all objects are same so close only one
    }

  }

  public EndPoint getEndPoint() {
    return endPoint;
  }

  public static List<Api> getApis(Object obj) {
    return getApis(obj.getClass(), obj);
  }
  public static List<Api> getApis(Class<? extends Object> klas , Object obj) {
    if (!Modifier.isPublic(klas.getModifiers())) {
      throw new RuntimeException(klas.getName() + " is not public");
    }
=======
  public static List<Api> getApis(Object obj) {
    Class<? extends Object> klas = obj.getClass();
    if (!Modifier.isPublic(klas.getModifiers())) {
      throw new RuntimeException(obj.getClass().getName() + " is not public");
    }
>>>>>>> b7c60e53
    if (klas.getAnnotation(EndPoint.class) != null) {
      EndPoint endPoint = klas.getAnnotation(EndPoint.class);
      List<Method> methods = new ArrayList<>();
      Map<String, Cmd> commands = new HashMap<>();
      for (Method m : klas.getDeclaredMethods()) {
        Command command = m.getAnnotation(Command.class);
        if (command != null) {
          methods.add(m);
          if (commands.containsKey(command.name())) {
            throw new RuntimeException("Duplicate commands " + command.name());
          }
          commands.put(command.name(), new Cmd(command.name(), obj, m));
        }
<<<<<<< HEAD
      }
      if (commands.isEmpty()) {
        throw new RuntimeException("No method with @Command in class: " + klas.getName());
      }
      SpecProvider specProvider = readSpec(endPoint, methods);
      return Collections.singletonList(new AnnotatedApi(specProvider, endPoint, commands, null));
    } else {
      List<Api> apis = new ArrayList<>();
      for (Method m : klas.getDeclaredMethods()) {
        EndPoint endPoint = m.getAnnotation(EndPoint.class);
        if (endPoint == null) continue;
        if (!Modifier.isPublic(m.getModifiers())) {
          throw new RuntimeException("Non public method " + m.toGenericString());
        }
        Cmd cmd = new Cmd("", obj, m);
        SpecProvider specProvider = readSpec(endPoint, Collections.singletonList(m));
        apis.add(new AnnotatedApi(specProvider, endPoint, Collections.singletonMap("", cmd), null));
      }
      if (apis.isEmpty()) {
        throw new RuntimeException("Invalid Class : " + klas.getName() + " No @EndPoints");
      }
=======
      }
      if (commands.isEmpty()) {
        throw new RuntimeException("No method with @Command in class: " + obj.getClass().getName());
      }
      SpecProvider specProvider = readSpec(endPoint, methods);
      return Collections.singletonList(new AnnotatedApi(specProvider, endPoint, commands, null));
    } else {
      List<Api> apis = new ArrayList<>();
      for (Method m : klas.getDeclaredMethods()) {
        EndPoint endPoint = m.getAnnotation(EndPoint.class);
        if (endPoint == null) continue;
        if (!Modifier.isPublic(m.getModifiers())) {
          throw new RuntimeException("Non public method " + m.toGenericString());
        }
        Cmd cmd = new Cmd("", obj, m);
        SpecProvider specProvider = readSpec(endPoint, Collections.singletonList(m));
        apis.add(new AnnotatedApi(specProvider, endPoint, Collections.singletonMap("", cmd), null));
      }
      if (apis.isEmpty()) {
        throw new RuntimeException("Invalid Class : " + obj.getClass().getName() + " No @EndPoints");
      }
>>>>>>> b7c60e53
      return apis;
    }
  }


  private AnnotatedApi(SpecProvider specProvider, EndPoint endPoint, Map<String, Cmd> commands, Api fallback) {
    super(specProvider);
    this.endPoint = endPoint;
    this.fallback = fallback;
    this.commands = commands;
    this.singletonCommand = commands.get("");
  }

  @Override
  public Name getPermissionName(AuthorizationContext request) {
    return endPoint.permission();
  }

  private static SpecProvider readSpec(EndPoint endPoint, List<Method> m) {
    return () -> {
      Map map = new LinkedHashMap();
      List<String> methods = new ArrayList<>();
      for (SolrRequest.METHOD method : endPoint.method()) {
        methods.add(method.name());
      }
      map.put("methods", methods);
      map.put("url", new ValidatingJsonMap(Collections.singletonMap("paths", Arrays.asList(endPoint.path()))));
      Map<String, Object> cmds = new HashMap<>();

      for (Method method : m) {
        Command command = method.getAnnotation(Command.class);
        if (command != null && !command.name().isEmpty()) {
          cmds.put(command.name(), AnnotatedApi.createSchema(method));
        }
      }
      if (!cmds.isEmpty()) {
        map.put("commands", cmds);
      }
      return new ValidatingJsonMap(map);
    };

  }


  @Override
  public void call(SolrQueryRequest req, SolrQueryResponse rsp) {
    if (singletonCommand != null) {
      singletonCommand.invoke(req, rsp, null);
      return;
    }

    List<CommandOperation> cmds = req.getCommands(true);
    boolean allExists = true;
    for (CommandOperation cmd : cmds) {
      if (!commands.containsKey(cmd.name)) {
        cmd.addError("No such command supported: " + cmd.name);
        allExists = false;
      }
    }
    if (!allExists) {
      if (fallback != null) {
        fallback.call(req, rsp);
        return;
      } else {
        throw new ApiBag.ExceptionWithErrObject(SolrException.ErrorCode.BAD_REQUEST, "Error processing commands",
            CommandOperation.captureErrors(cmds));
      }
    }

    for (CommandOperation cmd : cmds) {
      commands.get(cmd.name).invoke(req, rsp, cmd);
    }

    List<Map> errs = CommandOperation.captureErrors(cmds);
    if (!errs.isEmpty()) {
      log.error("{}{}", ERR, Utils.toJSONString(errs));
      throw new ApiBag.ExceptionWithErrObject(SolrException.ErrorCode.BAD_REQUEST, ERR, errs);
    }

  }

  static class Cmd {
    final String command;
    final Method method;
    final Object obj;
    ObjectMapper mapper = SolrJacksonAnnotationInspector.createObjectMapper();
    int paramsCount;
    Class c;
    boolean isWrappedInPayloadObj = false;


    Cmd(String command, Object obj, Method method) {
      if (Modifier.isPublic(method.getModifiers())) {
        this.command = command;
        this.obj = obj;
        this.method = method;
        Class<?>[] parameterTypes = method.getParameterTypes();
        paramsCount = parameterTypes.length;
        if (parameterTypes[0] != SolrQueryRequest.class || parameterTypes[1] != SolrQueryResponse.class) {
          throw new RuntimeException("Invalid params for method " + method);
        }
        if (parameterTypes.length == 3) {
          Type t = method.getGenericParameterTypes()[2];
          if (t instanceof ParameterizedType) {
            ParameterizedType typ = (ParameterizedType) t;
            if (typ.getRawType() == PayloadObj.class) {
              isWrappedInPayloadObj = true;
              Type t1 = typ.getActualTypeArguments()[0];
              if (t1 instanceof ParameterizedType) {
                ParameterizedType parameterizedType = (ParameterizedType) t1;
                c = (Class) parameterizedType.getRawType();
              } else {
                c = (Class) typ.getActualTypeArguments()[0];
              }
            }
          } else {
            c = (Class) t;
          }
        }
        if (parameterTypes.length > 3) {
          throw new RuntimeException("Invalid params count for method " + method);

        }
      } else {
        throw new RuntimeException(method.toString() + " is not a public static method");
      }

    }

    void invoke(SolrQueryRequest req, SolrQueryResponse rsp, CommandOperation cmd) {
      try {
        if (paramsCount == 2) {
          method.invoke(obj, req, rsp);
        } else {
          Object o = cmd.getCommandData();
          if (o instanceof Map && c != null) {
            o = mapper.readValue(Utils.toJSONString(o), c);
          }
          if (isWrappedInPayloadObj) {
            PayloadObj<Object> payloadObj = new PayloadObj<>(cmd.name, cmd.getCommandData(), o);
            cmd = payloadObj;
            method.invoke(obj, req, rsp, payloadObj);
          } else {
            method.invoke(obj, req, rsp, o);
          }
          if (cmd.hasError()) {
            throw new ApiBag.ExceptionWithErrObject(SolrException.ErrorCode.BAD_REQUEST, "Error executing command",
                CommandOperation.captureErrors(Collections.singletonList(cmd)));
          }
        }


      } catch (SolrException se) {
        log.error("Error executing command  ", se);
        throw se;
      } catch (InvocationTargetException ite) {
        log.error("Error executing command ", ite);
        throw new SolrException(SolrException.ErrorCode.SERVER_ERROR, ite.getCause());
      } catch (Exception e) {
        log.error("Error executing command : ", e);
        throw new SolrException(SolrException.ErrorCode.SERVER_ERROR, e);
      }

    }
  }

  public static Map<String, Object> createSchema(Method m) {
    Type[] types = m.getGenericParameterTypes();
    if (types.length == 3) {
      Type t = types[2];
      if (t instanceof ParameterizedType) {
        ParameterizedType typ = (ParameterizedType) t;
        if (typ.getRawType() == PayloadObj.class) {
          t = typ.getActualTypeArguments()[0];
        }
      }
      return JsonSchemaCreator.getSchema(t);

    }
    return null;
  }

}<|MERGE_RESOLUTION|>--- conflicted
+++ resolved
@@ -70,7 +70,6 @@
   private final Cmd singletonCommand;
   private final Api fallback;
 
-<<<<<<< HEAD
   @Override
   public void close() throws IOException {
     for (Cmd value : commands.values()) {
@@ -93,13 +92,7 @@
     if (!Modifier.isPublic(klas.getModifiers())) {
       throw new RuntimeException(klas.getName() + " is not public");
     }
-=======
-  public static List<Api> getApis(Object obj) {
-    Class<? extends Object> klas = obj.getClass();
-    if (!Modifier.isPublic(klas.getModifiers())) {
-      throw new RuntimeException(obj.getClass().getName() + " is not public");
-    }
->>>>>>> b7c60e53
+
     if (klas.getAnnotation(EndPoint.class) != null) {
       EndPoint endPoint = klas.getAnnotation(EndPoint.class);
       List<Method> methods = new ArrayList<>();
@@ -113,7 +106,6 @@
           }
           commands.put(command.name(), new Cmd(command.name(), obj, m));
         }
-<<<<<<< HEAD
       }
       if (commands.isEmpty()) {
         throw new RuntimeException("No method with @Command in class: " + klas.getName());
@@ -135,29 +127,7 @@
       if (apis.isEmpty()) {
         throw new RuntimeException("Invalid Class : " + klas.getName() + " No @EndPoints");
       }
-=======
-      }
-      if (commands.isEmpty()) {
-        throw new RuntimeException("No method with @Command in class: " + obj.getClass().getName());
-      }
-      SpecProvider specProvider = readSpec(endPoint, methods);
-      return Collections.singletonList(new AnnotatedApi(specProvider, endPoint, commands, null));
-    } else {
-      List<Api> apis = new ArrayList<>();
-      for (Method m : klas.getDeclaredMethods()) {
-        EndPoint endPoint = m.getAnnotation(EndPoint.class);
-        if (endPoint == null) continue;
-        if (!Modifier.isPublic(m.getModifiers())) {
-          throw new RuntimeException("Non public method " + m.toGenericString());
-        }
-        Cmd cmd = new Cmd("", obj, m);
-        SpecProvider specProvider = readSpec(endPoint, Collections.singletonList(m));
-        apis.add(new AnnotatedApi(specProvider, endPoint, Collections.singletonMap("", cmd), null));
-      }
-      if (apis.isEmpty()) {
-        throw new RuntimeException("Invalid Class : " + obj.getClass().getName() + " No @EndPoints");
-      }
->>>>>>> b7c60e53
+
       return apis;
     }
   }
