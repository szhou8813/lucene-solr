--- conflicted
+++ resolved
@@ -41,13 +41,7 @@
   public Object doWork(Object value1, Object value2) throws IOException {
 
     TTest tTest = new TTest();
-<<<<<<< HEAD
     Tuple tuple = new Tuple();
-=======
-    @SuppressWarnings({"rawtypes"})
-    Map map = new HashMap();
-    Tuple tuple = new Tuple(map);
->>>>>>> 3e538005
     if(value1 instanceof List) {
       @SuppressWarnings({"unchecked"})
       List<Number> values1 = (List<Number>)value1;
